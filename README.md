# Waymax: An accelerated simulator for autonomous driving research.

![Continuous integration](https://github.com/waymo-research/waymax/actions/workflows/ci-build.yml/badge.svg)
[![arXiv](https://img.shields.io/badge/cs.RO-2310.08710-b31b1b?logo=arxiv&logoColor=red)](https://arxiv.org/abs/2310.08710)

[**Documentation**](https://waymo-research.github.io/waymax/docs/)
| [**Tutorials**](https://waymo-research.github.io/waymax/docs/getting_started.html)

## Overview

Waymax is a lightweight, multi-agent, JAX-based simulator for autonomous driving
research based on the [Waymo Open Motion Dataset](https://waymo.com/open/).
Waymax is designed to support research for all aspects of behavior research in
autonomous driving - from closed-loop simulation for planning and sim agent
research to open-loop behavior prediction. Objects (e.g. vehicles, pedestrians)
are represented as bounding boxes, rather than raw sensor outputs, in order to
distill behavior research into its simplest form.

As all components are entirely written in JAX, Waymax is easily distributed and
deployed on hardware accelerators, such as GPUs and
[TPUs](https://cloud.google.com/tpu). Waymax is provided free of charge under
the terms of the [Waymax License Agreement for Non-Commercial Use](https://github.com/waymo-research/waymax/blob/main/LICENSE).

<<<<<<< HEAD
=======

>>>>>>> 20e3b11e
## Installation

Waymax can be installed via pip using the following command:

```
pip install --upgrade pip
pip install git+https://github.com/waymo-research/waymax.git@main#egg=waymo-waymax
```

Please refer to [JAX](https://github.com/google/jax#installation) for specific
instructions on how to setup JAX with GPU/CUDA support if needed.

### Configure access to Waymo Open Motion Dataset

Waymax is designed to work with the Waymo Open Motion dataset out of the box.

A simple way to configure access via command line is the following:

1.  Apply for [Waymo Open Dataset](https://waymo.com/open) access.

2.  Install [gcloud CLI](https://cloud.google.com/sdk/docs/install)

3.  Run `gcloud auth login <your_email>` with the same email used for step 1.

4.  Run `gcloud auth application-default login`.

If you are using [colab](https://colab.google), run the following inside of the colab after registering in step 1:

```python
from google.colab import auth
auth.authenticate_user()
```

Please reference
[TF Datasets](https://www.tensorflow.org/datasets/gcs#authentication) for
alternative methods to authentication.

## Components

Structurally, Waymax is comprised of a collection of libraries for loading Open
Motion data, visualization, computing common metrics, intelligent sim agents,
and adapters to common RL interfaces such as
[dm-env](https://github.com/deepmind/dm_env). These libraries can be used as
standalone modules, or used together in full closed-loop simulation.

### Dataloading

The `waymax.dataloader` module contains utilities for loading data from the
[Waymo Open Motion Dataset](https://waymo.com/open/).

```python
from waymax import config
from waymax import dataloader

scenarios = dataloader.simulator_state_generator(config.WOD_1_1_0_TRAINING)
scenario = next(scenarios)
```

### Metrics

The `waymax.metrics` module defines commonly used metrics for evaluating agents.
These metrics can be used to evaluate simulated rollouts, or open-loop
predictions from behavior models. Supported metrics include:

-   [Overlap](https://github.com/waymo-research/waymax/tree/main/waymax/metrics/overlap.py)
-   [Offroad](https://github.com/waymo-research/waymax/tree/main/waymax/metrics/roadgraph.py)
-   [Wrong-way](https://github.com/waymo-research/waymax/tree/main/waymax/metrics/roadgraph.py)
-   [Route-following](https://github.com/waymo-research/waymax/tree/main/waymax/metrics/route.py)
-   [Kinematic infeasibility](https://github.com/waymo-research/waymax/tree/main/waymax/metrics/comfort.py)
-   [Log divergence (MSE)](https://github.com/waymo-research/waymax/tree/main/waymax/metrics/imitation.py)

### Agents

The `waymax.agents` module defines intelligent simulated agents for realistic
simulation. Waymax currently supports:

-   Log-playback
-   [IDM](https://github.com/waymo-research/waymax/tree/main/waymax/agents/waypoint_following_agent.py)

### Environments and dynamics

The `waymax.env` module defines a stateless, closed-loop simulator interface as
well as adapters to common RL interfaces such as
[dm-env](https://github.com/deepmind/dm_env) and
[brax](https://github.com/google/brax).

A multi-agent simulation with rewards computed for all agents can be run as
follows:

```python
from waymax import env, config, dynamics, datatypes

# Initialization
dynamics_model = dynamics.InvertibleBicycleModel()
env_config = config.EnvironmentConfig()
scenarios = dataloader.simulator_state_generator(config.WOD_1_1_0_TRAINING)
waymax_env = env.MultiAgentEnvironment(dynamics_model, env_config)

# Rollout
state = waymax_env.reset(next(scenarios))
total_returns = 0
while not state.is_done:
  action = datatypes.Action(data=..., valid=...)  # Compute action here
  total_returns += waymax_env.reward(state, action)
  state = waymax_env.step(state, action)
```

## Tutorials

We provide a few
[colab tutorials](https://github.com/waymo-research/waymax/blob/main/docs/notebooks) for
getting started:

-   [data_demo.ipynb](https://github.com/waymo-research/waymax/blob/main/docs/notebooks/data_demo.ipynb)
    shows how to load the data and use the top-down view visualization.
-   [multi_actors_demo.ipynb](https://github.com/waymo-research/waymax/blob/main/docs/notebooks/multi_actors_demo.ipynb)
    shows how to instantiate multiple agents and run a simple closed-loop
    simulation.
-   [wosac_submission_via_waymax.ipynb](https://github.com/waymo-research/waymax/blob/main/docs/notebooks/wosac_submission_via_waymax.ipynb)
    shows how to create a Waymo Open Sim Agents Challenge submission file.

## Citing Waymax

If you use Waymax for your own research, please cite Waymax in accordance with
the requirements of the Waymax License Agreement for Non-Commercial Use,
including using the following bibtex entry:

```
@inproceedings{waymax,
title={Waymax: An Accelerated, Data-Driven
Simulator for Large-Scale Autonomous Driving Research},
author={Cole Gulino and Justin Fu and Wenjie
Luo and George Tucker and Eli Bronstein and Yiren Lu and Jean Harb and Xinlei Pan and Yan Wang and Xiangyu Chen and John
D. Co-Reyes and Rishabh Agarwal and Rebecca Roelofs and Yao Lu and Nico Montali and Paul Mougin and Zoey Yang and
Brandyn White and Aleksandra Faust, and Rowan McAllister and Dragomir Anguelov and Benjamin Sapp},
booktitle={Proceedings of the Neural Information Processing Systems Track on Datasets and
Benchmarks},year={2023}}
```

## Contact

Please email any questions to [waymax@google.com](mailto:waymax@google.com), or raise an issue on Github.<|MERGE_RESOLUTION|>--- conflicted
+++ resolved
@@ -21,10 +21,7 @@
 [TPUs](https://cloud.google.com/tpu). Waymax is provided free of charge under
 the terms of the [Waymax License Agreement for Non-Commercial Use](https://github.com/waymo-research/waymax/blob/main/LICENSE).
 
-<<<<<<< HEAD
-=======
 
->>>>>>> 20e3b11e
 ## Installation
 
 Waymax can be installed via pip using the following command:
